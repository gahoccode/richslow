"""Service functions for processing historical price data from vnstock.

This module provides functions to transform raw vnstock DataFrames into validated
Pydantic models for exchange rates, gold prices, and stock OHLCV data.
"""

import pandas as pd

from app.config.field_mappings import HISTORICAL_PRICE_MAPPINGS
from app.schemas.historical_prices import (
    ExchangeRate,
    GoldBTMC,
    GoldSJC,
    StockOHLCV,
)
from app.utils.data_cleaning import (
    clean_price_int,
    clean_price_string,
    parse_btmc_datetime,
    parse_exchange_date,
)
from app.utils.transform import apply_field_mapping


def process_exchange_rate_data(df: pd.DataFrame) -> list[ExchangeRate]:
    """Process vnstock exchange rate DataFrame into validated ExchangeRate models.

    Transforms raw vnstock API data with Vietnamese formatting (comma separators, dashes)
    into validated Pydantic models with proper data types.

    Args:
        df: Raw DataFrame from vnstock vcb_exchange_rate() function
            Expected columns: currency_code, currency_name, buy _cash, buy _transfer, sell, date

    Returns:
        List of validated ExchangeRate models

    Raises:
        ValidationError: If data doesn't match schema requirements

    Example:
        >>> from vnstock.explorer.misc.exchange_rate import vcb_exchange_rate
        >>> df = vcb_exchange_rate(date='2024-05-10')
        >>> rates = process_exchange_rate_data(df)
        >>> rates[0].currency_code
        'AUD'
    """
    records = []
    for _, row in df.iterrows():
        record = {
            "currency_code": row["currency_code"],
            "currency_name": row["currency_name"],
<<<<<<< HEAD
            "buy_cash": clean_price_string(apply_field_mapping(row, "buy_cash", HISTORICAL_PRICE_MAPPINGS) or row["buy _cash"]),
            "buy_transfer": clean_price_string(apply_field_mapping(row, "buy_transfer", HISTORICAL_PRICE_MAPPINGS) or row["buy _transfer"]),
=======
            "buy_cash": clean_price_string(
                apply_field_mapping(row, "buy_cash", HISTORICAL_PRICE_MAPPINGS)
                or row["buy _cash"]
            ),
            "buy_transfer": clean_price_string(
                apply_field_mapping(row, "buy_transfer", HISTORICAL_PRICE_MAPPINGS)
                or row["buy _transfer"]
            ),
>>>>>>> fdd90bb5
            "sell": clean_price_string(row["sell"]),
            "date": parse_exchange_date(row["date"]),
        }
        records.append(ExchangeRate(**record))
    return records


def process_gold_sjc_data(df: pd.DataFrame) -> list[GoldSJC]:
    """Process vnstock SJC gold price DataFrame into validated GoldSJC models.

    Transforms raw vnstock API data with Vietnamese price formatting into
    validated Pydantic models.

    Args:
        df: Raw DataFrame from vnstock sjc_gold_price() function
            Expected columns: name, buy_price, sell_price

    Returns:
        List of validated GoldSJC models

    Raises:
        ValidationError: If data doesn't match schema requirements

    Example:
        >>> from vnstock.explorer.misc.gold_price import sjc_gold_price
        >>> df = sjc_gold_price()
        >>> prices = process_gold_sjc_data(df)
        >>> prices[0].name
        'SJC 1L, 10L, 1KG'
    """
    records = []
    for _, row in df.iterrows():
        record = {
            "name": row["name"],
            "buy_price": clean_price_string(row["buy_price"]),
            "sell_price": clean_price_string(row["sell_price"]),
        }
        records.append(GoldSJC(**record))
    return records


def process_gold_btmc_data(df: pd.DataFrame) -> list[GoldBTMC]:
    """Process vnstock BTMC gold price DataFrame into validated GoldBTMC models.

    Transforms raw vnstock API data with Vietnamese formatting into
    validated Pydantic models with proper datetime parsing.

    Args:
        df: Raw DataFrame from vnstock btmc_goldprice() function
            Expected columns: name, karat, gold_content, buy_price, sell_price,
                            world_price, time

    Returns:
        List of validated GoldBTMC models

    Raises:
        ValidationError: If data doesn't match schema requirements

    Example:
        >>> from vnstock.explorer.misc.gold_price import btmc_goldprice
        >>> df = btmc_goldprice()
        >>> prices = process_gold_btmc_data(df)
        >>> prices[0].karat
        '24k'
    """
    records = []
    for _, row in df.iterrows():
        record = {
            "name": row["name"],
            "karat": row["karat"],
            "gold_content": row["gold_content"],
            "buy_price": clean_price_int(row["buy_price"]),
            "sell_price": clean_price_int(row["sell_price"]),
            "world_price": clean_price_int(row["world_price"]),
            "time": parse_btmc_datetime(row["time"]),
        }
        records.append(GoldBTMC(**record))
    return records


def process_stock_ohlcv_data(df: pd.DataFrame) -> list[StockOHLCV]:
    """Process vnstock stock OHLCV DataFrame into validated StockOHLCV models.

    Transforms raw vnstock historical price data into validated Pydantic models.

    Args:
        df: Raw DataFrame from vnstock stock price functions
            Expected columns: time, open, high, low, close, volume

    Returns:
        List of validated StockOHLCV models

    Raises:
        ValidationError: If data doesn't match schema requirements

    Example:
        >>> from vnstock import Vnstock
        >>> stock = Vnstock().stock(symbol='FPT', source='VCI')
        >>> df = stock.quote.history(start='2024-01-01', end='2024-12-31')
        >>> ohlcv = process_stock_ohlcv_data(df)
        >>> ohlcv[0].close
        89500.0
    """
    records = []
    for _, row in df.iterrows():
        record = {
            "time": row["time"],
            "open": float(row["open"]),
            "high": float(row["high"]),
            "low": float(row["low"]),
            "close": float(row["close"]),
            "volume": float(row["volume"]),
        }
        records.append(StockOHLCV(**record))
    return records<|MERGE_RESOLUTION|>--- conflicted
+++ resolved
@@ -50,10 +50,6 @@
         record = {
             "currency_code": row["currency_code"],
             "currency_name": row["currency_name"],
-<<<<<<< HEAD
-            "buy_cash": clean_price_string(apply_field_mapping(row, "buy_cash", HISTORICAL_PRICE_MAPPINGS) or row["buy _cash"]),
-            "buy_transfer": clean_price_string(apply_field_mapping(row, "buy_transfer", HISTORICAL_PRICE_MAPPINGS) or row["buy _transfer"]),
-=======
             "buy_cash": clean_price_string(
                 apply_field_mapping(row, "buy_cash", HISTORICAL_PRICE_MAPPINGS)
                 or row["buy _cash"]
@@ -62,7 +58,6 @@
                 apply_field_mapping(row, "buy_transfer", HISTORICAL_PRICE_MAPPINGS)
                 or row["buy _transfer"]
             ),
->>>>>>> fdd90bb5
             "sell": clean_price_string(row["sell"]),
             "date": parse_exchange_date(row["date"]),
         }
